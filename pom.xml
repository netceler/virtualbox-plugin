--- conflicted
+++ resolved
@@ -31,10 +31,7 @@
     <developer>
       <id>hgomez</id>
       <name>Henri Gomez</name>
-<<<<<<< HEAD
       <email>henri.gomez@gmail.com</email>
-=======
->>>>>>> 43728593
       <timezone>+1</timezone>
       <roles>
         <role>Developer</role>
